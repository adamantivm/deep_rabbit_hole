--- conflicted
+++ resolved
@@ -230,12 +230,8 @@
         if self.params.mask_targetq:
             # next action mask is stored with the same rotation of the next state
             # if we want to mask actions on next state
-            next_state_mask = (
-                self.convert_action_mask_to_tensor_for_player(
-                    opponent_state["action_mask"], self.get_opponent_player_id(agent_id)
-                )
-                .cpu()
-                .numpy()
+            next_state_mask = self.convert_action_mask_to_tensor_for_player(
+                opponent_state["action_mask"], self.get_opponent_player_id(agent_id)
             )
 
         # If next_state_mask is None, we just add a zero tensor. It is not really used anyway
@@ -249,11 +245,7 @@
             if state_after_action is not None
             else np.zeros_like(state_before_action.cpu().numpy()),
             float(done),
-<<<<<<< HEAD
-            next_state_mask,
-=======
             np.zeros_like(1) if next_state_mask is None else next_state_mask.cpu().numpy(),
->>>>>>> cddbd2e3
         )
 
         if len(self.replay_buffer) > self.batch_size:
