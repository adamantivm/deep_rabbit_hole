import os
import random
import tempfile
from dataclasses import dataclass
from pathlib import Path
from typing import Optional, Tuple

import numpy as np
import torch
import torch.nn as nn
import torch.optim as optim
from quoridor import ActionEncoder
from utils import SubargsBase, my_device, resolve_path

import wandb
from agents.core.agent import Agent
from agents.core.replay_buffer import ReplayBuffer


@dataclass
class TrainableAgentParams(SubargsBase):
    # Just used to display a user friendly name
    nick: Optional[str] = None
    # If wandb_alias is provided, the model will be fetched from wandb using the model_id and the alias
    wandb_alias: Optional[str] = None
    # If a filename is provided, the model will be loaded from disc
    model_filename: Optional[str] = None
    # Directory where wandb models are stored
    wandb_dir: str = "wandbmodels"
    # Directory where local models are stored
    model_dir: str = "models"
    # Epsilon value for exploration
    epsilon: float = 0.0
    # Minimum epsilon value that epsilon can decay to
    epsilon_min: float = 0.0
    # Decay rate for epsilon
    epsilon_decay: float = 0.995
    # Discount factor for future rewards
    gamma: float = 0.99
    # Batch size for training
    batch_size: int = 64
    # Number of episodes between target network updates
    # This is the number of games played, not the number of training steps
    update_target_every: int = 100
    # If True, the agent will receive a negative reward when game is lost
    assign_negative_reward: bool = False
    # If True, the agent is running in training mode
    training_mode: bool = False
    # If True, final reward will be multiplied by this value (positive or negative)
    final_reward_multiplier: float = 1.0
    # If True, the target q-value function will substract maxq_a'(s', a') instead of adding it
    use_negative_qvalue_function: bool = False
    # If True, the target q-value calculation will be masked with the action mask for the next state
    # This is used to prevent qvalues from invalid actions to be used as part of the qvalue function
    mask_targetq: bool = False
    # If True, the agent will use softmax exploration even when explotation is happening
    softmax_exploration: bool = False
    # Inspect the opponent's possible actions
    # This is used to log the opponent's possible actions based on agent's qvalues
    inspect_opponent_possible_actions: bool = False

    def training_only_params(cls) -> set[str]:
        """Returns a set of parameter names that are only used during training."""
        # TODO: we should ideally have two set of params: one for training and one for inference
        return {
            "nick",
            "epsilon",
            "epsilon_min",
            "epsilon_decay",
            "gamma",
            "batch_size",
            "update_target_every",
            "assign_negative_reward",
            "training_mode",
            "final_reward_multiplier",
            "use_negative_qvalue_function",
            "wandb_dir",
            "model_dir",
            "wandb_alias",
            "model_filename",
            "mask_targetq",
            "softmax_exploration",
            "inspect_opponent_possible_actions",
        }


class AbstractTrainableAgent(Agent):
    """Base class for trainable agents using neural networks."""

    def __init__(
        self,
        board_size,
        max_walls,
        params: TrainableAgentParams = TrainableAgentParams(),
        **kwargs,
    ):
        super().__init__()
        self.board_size = board_size
        self.max_walls = max_walls
        self.initial_epsilon = params.epsilon
        self.epsilon = params.epsilon
        self.epsilon_min = params.epsilon_min
        self.epsilon_decay = params.epsilon_decay
        self.gamma = params.gamma
        self.batch_size = params.batch_size
        self.update_target_every = params.update_target_every
        self.assign_negative_reward = params.assign_negative_reward
        self.final_reward_multiplier = params.final_reward_multiplier
        self.training_mode = params.training_mode
        self.params = params
        self.action_size = self._calculate_action_size()
        self.action_encoder = ActionEncoder(self.board_size)

        # Setup device
        self.device = my_device()
        self.fetch_model_from_wand_and_update_params()

        # Initialize networks
        self.online_network = self._create_network()
        self.target_network = self._create_network()
        self.online_network.to(self.device)
        self.target_network.to(self.device)

        self.update_target_network()

        # Setup training components
        self.optimizer = self._create_optimizer()
        self.criterion = self._create_criterion()
        self.replay_buffer = ReplayBuffer(capacity=(400000 if self.training_mode else 1))
        self.episodes_rewards = []
        self.train_call_losses = []
        self.reset_episode_related_info()
        self.resolve_and_load_model()

    def reset_episode_related_info(self):
        self.current_episode_reward = 0
        self.player_id = None
        self.games_count = 0
        self.steps = 0

    def is_trainable(self):
        return True

    def start_game(self, game, player_id):
        self.reset_episode_related_info()
        self.player_id = player_id

    def end_game(self, game):
        """Store episode results and reset tracking"""
        self.episodes_rewards.append(self.current_episode_reward)
        self.games_count += 1
        self._update_epsilon()
        if (self.games_count % self.update_target_every) == 0:
            self.update_target_network()

    def get_opponent_player_id(self, player_id):
        """Get the opponent player ID."""
        return "player_1" if player_id == "player_0" else "player_0"

    def handle_opponent_step_outcome(self, observation_before_action, action, game):
        pass

    def adjust_reward(self, r, game):
        if game.is_done():
            r *= self.final_reward_multiplier
        return r

    def handle_step_outcome(self, observation_before_action, action, game):
        self.steps += 1
        if not self.training_mode:
            return
        reward = self.handle_step_outcome_all(observation_before_action, action, game, self.player_id)
        self.current_episode_reward += reward

    def handle_step_outcome_all(self, observation_before_action, action, game, player_id):
        reward = self.adjust_reward(game.rewards[player_id], game)

        # Handle end of episode
        if action is None:
            ## TODO: Revisit this since it won't work for the case in which
            ## opponents actions are used
            if self.assign_negative_reward:
                if len(self.replay_buffer) > 0:
                    last = self.replay_buffer.get_last()
                    last[2] = reward  # update final reward
                    last[4] = 1.0  # mark as done
                    return reward
            return 0

        state_before_action = self.observation_to_tensor(observation_before_action, player_id)
        state_after_action = self.observation_to_tensor(game.observe(player_id), player_id)
        opponent_state = game.observe(self.get_opponent_player_id(player_id))
        next_state_mask = None
        if self.params.mask_targetq:
            # next action mask is stored with the same rotation of the next state
            # if we want to mask actions on next state
            next_state_mask = self.convert_action_mask_to_tensor_for_player(
                opponent_state["action_mask"], self.get_opponent_player_id(player_id)
            )
        done = game.is_done()

        self.replay_buffer.add(
            state_before_action.cpu().numpy(),
            self.convert_to_tensor_index_from_action(action, player_id),
            reward,
            state_after_action.cpu().numpy()
            if state_after_action is not None
            else np.zeros_like(state_before_action.cpu().numpy()),
            float(done),
            next_state_mask.cpu().numpy(),
        )

        if len(self.replay_buffer) > self.batch_size:
            loss = self.train(self.batch_size)
            if loss is not None:
                self.train_call_losses.append(loss)
        return reward

    def compute_loss_and_reward(self, length: int) -> Tuple[float, float]:
        avg_reward = (
            sum(self.episodes_rewards[-length:]) / min(length, len(self.episodes_rewards))
            if self.episodes_rewards
            else 0.0
        )
        avg_loss = (
            sum(self.train_call_losses[-length:]) / min(length, len(self.train_call_losses))
            if self.train_call_losses
            else 0.0
        )

        return avg_loss, avg_reward

    def model_hyperparameters(self):
        return {}

    def _calculate_action_size(self):
        """Calculate the size of the action space."""
        raise NotImplementedError("Subclasses must implement _calculate_action_size")

    def _create_network(self):
        """Create the neural network model."""
        raise NotImplementedError("Subclasses must implement _create_network")

    def _create_optimizer(self):
        """Create the optimizer for training."""
        return optim.Adam(self.online_network.parameters(), lr=0.001)

    def _create_criterion(self):
        """Create the loss criterion."""
        # TODO Try HuberLoss
        return nn.MSELoss().to(self.device)

    def observation_to_tensor(self, observation, obs_player_id):
        """Convert observation to tensor format."""
        raise NotImplementedError("Subclasses must implement observation_to_tensor")

    def update_target_network(self):
        """Copy parameters from online network to target network."""
        self.target_network.load_state_dict(self.online_network.state_dict())

    def get_action(self, observation, action_mask):
        """Select an action using epsilon-greedy policy."""
        if random.random() < self.epsilon:
<<<<<<< HEAD
            # print(f"rnd-mask: {mask}")
            valid_actions = self._get_valid_actions(action_mask)
=======
            valid_actions = self._get_valid_actions(mask)
>>>>>>> 42bcb8e8
            return self._select_random_action(valid_actions)

        return self._get_best_action(observation, action_mask)

    def _get_valid_actions(self, mask):
        """Get valid actions from the action mask."""
        return np.where(mask == 1)[0]

    def _select_random_action(self, valid_actions):
        """Select a random action from valid actions."""
        return np.random.choice(valid_actions)

    def convert_action_mask_to_tensor(self, mask):
        return self.convert_action_mask_to_tensor_for_player(mask, self.player_id)

    def convert_action_mask_to_tensor_for_player(self, mask, player_id):
        return torch.tensor(mask, dtype=torch.float32, device=self.device)

    def convert_to_action_from_tensor_index(self, action_index_in_tensor):
        return self.convert_to_action_from_tensor_index_for_player(action_index_in_tensor, self.player_id)

    def convert_to_action_from_tensor_index_for_player(self, action_index_in_tensor, player_id):
        return action_index_in_tensor

    def convert_to_tensor_index_from_action(self, action, player_id):
        return action

    def _log_action(self, q_values):
        if not self.action_log.is_enabled():
            return

        self.action_log.clear()

        # Log the 5 best actions, as long as the value is > -100 (arbitrary value)
        top_values, top_indices = torch.topk(q_values, min(5, len(q_values)))
        scores = {
            self.action_encoder.index_to_action(int(self.convert_to_action_from_tensor_index(i.item()))): v.item()
            for v, i in zip(top_values, top_indices)
            if v.item() >= -100
        }
        self.action_log.action_score_ranking(scores)

    def _get_best_action(self, observation, mask):
        """Get the best action based on Q-values."""
        state = self.observation_to_tensor(observation, self.player_id)
        with torch.no_grad():
            q_values = self.online_network(state)

        mask_tensor = self.convert_action_mask_to_tensor(mask)
        q_values = q_values * mask_tensor - 1e9 * (1 - mask_tensor)
        self._log_action(q_values)

        if self.training_mode and self.params.softmax_exploration:
            # Apply softmax to the Q-values to get action probabilities
            q_values = q_values.detach().cpu().numpy()
            exp_q_values = np.exp(q_values)
            probabilities = exp_q_values / np.sum(exp_q_values)
            # Select an action based on the probabilities
            selected_action = np.random.choice(len(probabilities), p=probabilities)
        else:
            selected_action = torch.argmax(q_values).item()

        idx = self.convert_to_action_from_tensor_index(selected_action)
        assert mask[idx] == 1
        return idx

    def inspect_opponent_possible_actions(self, game, observation, action_log):
        if not self.params.inspect_opponent_possible_actions:
            return
        """Get the best action based on Q-values."""
        opponent_player_id = self.get_opponent_player_id(self.player_id)
        state = self.observation_to_tensor(observation, opponent_player_id)
        with torch.no_grad():
            q_values = self.online_network(state)

        mask = observation["action_mask"]
        mask_tensor = self.convert_action_mask_to_tensor_for_player(mask, opponent_player_id)
        q_values = q_values * mask_tensor - 1e9 * (1 - mask_tensor)

        # Log the 5 best actions, as long as the value is > -100 (arbitrary value)
        top_values, top_indices = torch.topk(q_values, min(5, len(q_values)))
        scores = {
            game.action_index_to_params(
                int(self.convert_to_action_from_tensor_index_for_player(i.item(), opponent_player_id))
            ): v.item()
            for v, i in zip(top_values, top_indices)
            if v.item() >= -100
        }
        action_log.action_score_ranking(scores)

    def train(self, batch_size):
        """Train the network on a batch of samples."""
        if len(self.replay_buffer) < batch_size:
            return

        batch = self.replay_buffer.sample(batch_size)
        loss = self._train_on_batch(batch)

        return loss

    def _train_on_batch(self, batch):
        """Train the network on a single batch."""
        states, actions, rewards, next_states, dones, next_state_masks = self._prepare_batch(batch)

        current_q_values = self._compute_current_q_values(states, actions)
        target_q_values = self._compute_target_q_values(rewards, next_states, dones, next_state_masks)

        loss = self._update_network(current_q_values, target_q_values)
        return loss

    def _prepare_batch(self, batch):
        """Prepare batch data for training."""
        states, actions, rewards, next_states, dones, next_state_masks = zip(*batch)

        states = torch.stack([torch.FloatTensor(s).to(self.device) for s in states])
        actions = torch.LongTensor(actions).to(self.device).unsqueeze(1)
        rewards = torch.FloatTensor(rewards).to(self.device)
        next_states = torch.stack([torch.FloatTensor(s).to(self.device) for s in next_states])
        dones = torch.FloatTensor(dones).to(self.device)
        next_state_masks = torch.stack([torch.FloatTensor(s).to(self.device) for s in next_state_masks])

        return states, actions, rewards, next_states, dones, next_state_masks

    def _compute_current_q_values(self, states, actions):
        """Compute current Q-values."""
        return self.online_network(states).gather(1, actions).squeeze()

    def _compute_target_q_values(self, rewards, next_states, dones, next_state_masks):
        """Compute target Q-values foe next states."""
        with torch.no_grad():
            next_q_values = self.target_network(next_states)  # Shape: [batch_size, num_actions]

        if self.params.mask_targetq:
            # Apply mask: set invalid actions to large negative value, so those qvalues are ignored
            next_q_values = next_q_values * next_state_masks - 1e9 * (1 - next_state_masks)

        # Get the maximum Q-value for each next state
        max_next_q_values = next_q_values.max(1)[0]
        negate = -1 if self.params.use_negative_qvalue_function else 1
        return rewards + negate * (1 - dones) * self.gamma * max_next_q_values

    def _update_network(self, current_q_values, target_q_values):
        """Update the network using computed Q-values."""
        loss = self.criterion(current_q_values, target_q_values)
        self.optimizer.zero_grad()
        loss.backward()
        self.optimizer.step()
        return loss.item()

    def _update_epsilon(self):
        """Update epsilon value for exploration."""
        self.epsilon = max(self.epsilon_min, self.epsilon * self.epsilon_decay)

    def version(self):
        raise NotImplementedError("Trainable agents should return a version")

    def model_id(self):
        return f"{self.model_name()}_B{self.board_size}W{self.max_walls}_mv{self.version()}"

    def model_name(self):
        raise NotImplementedError("Trainable agents should return a model name")

    def wandb_local_filename(self, artifact: wandb.Artifact) -> str:
        return f"{self.model_id()}_{artifact.digest[:5]}.{self.get_model_extension()}"

    def resolve_filename(self, suffix):
        return f"{self.model_id()}_{suffix}.{self.get_model_extension()}"

    def save_model(self, path):
        """Save the model to disk."""
        # Create directory for saving models if it doesn't exist
        os.makedirs(Path(path).absolute().parents[0], exist_ok=True)
        torch.save(self.online_network.state_dict(), path)

    def load_model(self, path):
        """Load the model from disk."""
        print(f"Loading pre-trained model from {path}")
        self.online_network.load_state_dict(torch.load(path, map_location=my_device()))
        self.update_target_network()

    def resolve_and_load_model(self):
        """Figure out what model needs to be loaded based on the settings and loads it."""
        if self.params.model_filename:
            filename = self.params.model_filename
        else:
            # If no filename is passed in training mode, assume we are not loading a model
            if self.training_mode:
                return

            # If it's not training mode, we definitely need to load a pretrained model, so try the
            # default path for local files
            filename = resolve_path(self.params.model_dir, self.resolve_filename("final"))

        if not os.path.exists(filename):
            raise FileNotFoundError(f"Model file {filename} not found.")

        self.load_model(filename)

    @classmethod
    def params_class(cls):
        raise NotImplementedError("Trainable agents must implement method params_class")

    @classmethod
    def get_model_extension(cls):
        return "pt"

    def fetch_model_from_wand_and_update_params(self):
        """
        This function doesn't do anything if wandb_alias is not set in self.params.
        Otherwise, it will download the file if there's not a local copy.
        The params are updated to the artifact metadata.

        """
        alias = self.params.wandb_alias
        if not alias:
            return

        api = wandb.Api()
        print(f"Fetching model from wandb: the-lazy-learning-lair/deep_quoridor/{self.model_id()}:{alias}")
        artifact = api.artifact(f"the-lazy-learning-lair/deep_quoridor/{self.model_id()}:{alias}", type="model")
        local_filename = resolve_path(self.params.wandb_dir, self.wandb_local_filename(artifact))

        all_params = self.params_class()(**artifact.metadata)

        # Override params, but only the ones that are not training only
        for key, value in artifact.metadata.items():
            if key not in all_params.training_only_params():
                setattr(self.params, key, value)

        self.params.model_filename = str(local_filename)

        if os.path.exists(local_filename):
            return local_filename

        with tempfile.TemporaryDirectory() as tmpdir:
            artifact_dir = artifact.download(root=tmpdir)

            # NOTE: This picks the first .pt file it finds in the artifact
            tmp_filename = next(Path(artifact_dir).glob(f"**/*.{self.get_model_extension()}"), None)
            if tmp_filename is None:
                raise FileNotFoundError(f"No model file found in artifact {artifact.name}")

            os.rename(tmp_filename, local_filename)

            print(f"Model downloaded from wandb to {local_filename}")<|MERGE_RESOLUTION|>--- conflicted
+++ resolved
@@ -261,12 +261,7 @@
     def get_action(self, observation, action_mask):
         """Select an action using epsilon-greedy policy."""
         if random.random() < self.epsilon:
-<<<<<<< HEAD
-            # print(f"rnd-mask: {mask}")
             valid_actions = self._get_valid_actions(action_mask)
-=======
-            valid_actions = self._get_valid_actions(mask)
->>>>>>> 42bcb8e8
             return self._select_random_action(valid_actions)
 
         return self._get_best_action(observation, action_mask)
