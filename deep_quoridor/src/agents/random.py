--- conflicted
+++ resolved
@@ -1,13 +1,8 @@
 from agents import SelfRegisteringAgent
 
 
-<<<<<<< HEAD
-class RandomAgent(Agent):
+class RandomAgent(SelfRegisteringAgent):
     def __init__(self, **kwargs):
-=======
-class RandomAgent(SelfRegisteringAgent):
-    def __init__(self):
->>>>>>> 481bbdb4
         super().__init__()
 
     def get_action(self, game):
