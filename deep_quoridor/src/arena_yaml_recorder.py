--- conflicted
+++ resolved
@@ -1,10 +1,7 @@
-<<<<<<< HEAD
+import yaml
+
 from arena_utils import ArenaPlugin, GameResult
 from agents import Agent
-=======
->>>>>>> 9b0a66d0
-import yaml
-from arena import Agent, ArenaPlugin, GameResult
 
 
 class ArenaYAMLRecorder(ArenaPlugin):
