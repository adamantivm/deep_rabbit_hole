from typing import Optional
from quoridor_env import env
from agents import Agent
from agents import AgentRegistry
from agents.replay import ReplayAgent
from dataclasses import dataclass
import time


@dataclass
class GameResult:
    player1: str
    player2: str
    winner: str
    steps: int
    time_ms: int
    game_id: str


class ArenaPlugin:
    """
    Base class for all arena plugins.
    The plug in can override any combinantion of the methods below in order to provide additional functionality.
    """

    def start_game(self, game, agent1: Agent, agent2: Agent):
        pass

    def end_game(self, game, result: GameResult):
        pass

    def start_arena(self, game):
        pass

    def end_arena(self, game, results: list[GameResult]):
        pass

    def action(self, game, step, agent, action):
        pass


class CompositeArenaPlugin:
    """
    Allows to combine multiple plugins into a single one, calling them sequentially for each method.

    """

    def __init__(self, plugins: list[ArenaPlugin]):
        """
        For the sake of convenience, the plugin list is allowed to be empty, in which case the plugin will be a no-op.
        """
        self.plugins = plugins

    def start_game(self, game, agent1: Agent, agent2: Agent):
        [plugin.start_game(game, agent1, agent2) for plugin in self.plugins]

    def end_game(self, game, result: GameResult):
        [plugin.end_game(game, result) for plugin in self.plugins]

    def start_arena(self, game):
        [plugin.start_arena(game) for plugin in self.plugins]

    def end_arena(self, game, results: list[GameResult]):
        [plugin.end_arena(game, results) for plugin in self.plugins]

    def action(self, game, step, agent, action):
        [plugin.action(game, step, agent, action) for plugin in self.plugins]


class Arena:
    def __init__(
        self,
        board_size: int = 9,
        max_walls: int = 10,
        step_rewards: bool = False,
        renderer: Optional[ArenaPlugin] = None,
        saver: Optional[ArenaPlugin] = None,
        plugins: list[ArenaPlugin] = [],
    ):
        self.board_size = board_size
        self.max_walls = max_walls
        self.step_rewards = step_rewards
<<<<<<< HEAD
        self.game = env(
            board_size=board_size,
            max_walls=max_walls,
            step_rewards=step_rewards,
        )
=======
        self.game = env(board_size=board_size, max_walls=max_walls, step_rewards=step_rewards)
>>>>>>> c5ea988a

        self.plugins = CompositeArenaPlugin([p for p in plugins + [renderer, saver] if p is not None])

    def _play_game(self, agent1: Agent, agent2: Agent, game_id: str) -> GameResult:
        self.game.reset()
        agents = {
            "player_0": agent1,
            "player_1": agent2,
        }

        self.plugins.start_game(self.game, agent1, agent2)

        start_time = time.time()
        step = 0
        for agent in self.game.agent_iter():
            _, _, termination, truncation, _ = self.game.last()
            if termination or truncation:
                action = None
                break

            action = int(agents[agent].get_action(self.game))
            self.game.step(action)
            self.plugins.action(self.game, step, agent, action)
            step += 1

        end_time = time.time()

        result = GameResult(
            player1=agent1.name(),
            player2=agent2.name(),
            winner=[agent1, agent2][self.game.winner()].name(),
            steps=step,
            time_ms=int((end_time - start_time) * 1000),
            game_id=game_id,
        )
        self.plugins.end_game(self.game, result)

        self.game.close()
        return result

    def play_games(self, players: list[str | Agent], times: int):
        self.plugins.start_arena(self.game)

        match_id = 1
        results = []
        agents = []
        for p in players:
            if isinstance(p, Agent):
                agents.append(p)
            else:
                agents.append(AgentRegistry.create(p))

        for i in range(len(players)):
            for j in range(i + 1, len(players)):
                for t in range(times):
<<<<<<< HEAD
                    agent_1, agent_2 = (agents[i], agents[j]) if t % 2 == 0 else (agents[j], agents[i])
                    agent_1.reset()
                    agent_2.reset()

=======
                    agent_i = AgentRegistry.create(players[i], board_size=self.board_size)
                    agent_j = AgentRegistry.create(players[j], board_size=self.board_size)
                    agent_1, agent_2 = (agent_i, agent_j) if t % 2 == 0 else (agent_j, agent_i)
>>>>>>> c5ea988a
                    result = self._play_game(agent_1, agent_2, f"game_{match_id:04d}")
                    results.append(result)
                    match_id += 1

        self.plugins.end_arena(self.game, results)

    def replay_games(self, arena_data: dict, game_ids_to_replay: list[str]):
        """Replays a series of games from previously recorded arena data.

        This method simulates games using recorded moves from previous matches, allowing for
        replay and analysis of historical games.
        """
        self.plugins.start_arena(self.game)

        results = []

        if len(game_ids_to_replay) == 0:
            game_ids_to_replay = arena_data["games"].keys()

        for game_id in game_ids_to_replay:
            game_data = arena_data["games"][game_id]
            steps_player1 = game_data["actions"][::2]
            steps_player2 = game_data["actions"][1::2]

            agent_1 = ReplayAgent(game_data["player1"], steps_player1)
            agent_2 = ReplayAgent(game_data["player2"], steps_player2)

            result = self._play_game(agent_1, agent_2, game_id)
            results.append(result)

        self.plugins.end_arena(self.game, results)<|MERGE_RESOLUTION|>--- conflicted
+++ resolved
@@ -80,15 +80,7 @@
         self.board_size = board_size
         self.max_walls = max_walls
         self.step_rewards = step_rewards
-<<<<<<< HEAD
-        self.game = env(
-            board_size=board_size,
-            max_walls=max_walls,
-            step_rewards=step_rewards,
-        )
-=======
         self.game = env(board_size=board_size, max_walls=max_walls, step_rewards=step_rewards)
->>>>>>> c5ea988a
 
         self.plugins = CompositeArenaPlugin([p for p in plugins + [renderer, saver] if p is not None])
 
@@ -139,21 +131,14 @@
             if isinstance(p, Agent):
                 agents.append(p)
             else:
-                agents.append(AgentRegistry.create(p))
+                agents.append(AgentRegistry.create(p, board_size=self.board_size))
 
         for i in range(len(players)):
             for j in range(i + 1, len(players)):
                 for t in range(times):
-<<<<<<< HEAD
                     agent_1, agent_2 = (agents[i], agents[j]) if t % 2 == 0 else (agents[j], agents[i])
                     agent_1.reset()
                     agent_2.reset()
-
-=======
-                    agent_i = AgentRegistry.create(players[i], board_size=self.board_size)
-                    agent_j = AgentRegistry.create(players[j], board_size=self.board_size)
-                    agent_1, agent_2 = (agent_i, agent_j) if t % 2 == 0 else (agent_j, agent_i)
->>>>>>> c5ea988a
                     result = self._play_game(agent_1, agent_2, f"game_{match_id:04d}")
                     results.append(result)
                     match_id += 1
