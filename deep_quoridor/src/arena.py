from typing import Optional
from quoridor_env import env
from agents import Agent
from agents import AgentRegistry
from agents.replay import ReplayAgent
from dataclasses import dataclass
import time


@dataclass
class GameResult:
    player1: str
    player2: str
    winner: str
    steps: int
    time_ms: int
    game_id: str


class ArenaPlugin:
    """
    Base class for all arena plugins.
    The plug in can override any combinantion of the methods below in order to provide additional functionality.
    """

    def start_game(self, game, agent1: Agent, agent2: Agent):
        pass

    def end_game(self, game, result: GameResult):
        pass

    def start_arena(self, game):
        pass

    def end_arena(self, game, results: list[GameResult]):
        pass

    def action(self, game, step, agent, action):
        pass


class CompositeArenaPlugin:
    """
    Allows to combine multiple plugins into a single one, calling them sequentially for each method.

    """

    def __init__(self, plugins: list[ArenaPlugin]):
        """
        For the sake of convenience, the plugin list is allowed to be empty, in which case the plugin will be a no-op.
        """
        self.plugins = plugins

    def start_game(self, game, agent1: Agent, agent2: Agent):
        [plugin.start_game(game, agent1, agent2) for plugin in self.plugins]

    def end_game(self, game, result: GameResult):
        [plugin.end_game(game, result) for plugin in self.plugins]

    def start_arena(self, game):
        [plugin.start_arena(game) for plugin in self.plugins]

    def end_arena(self, game, results: list[GameResult]):
        [plugin.end_arena(game, results) for plugin in self.plugins]

    def action(self, game, step, agent, action):
        [plugin.action(game, step, agent, action) for plugin in self.plugins]


class Arena:
    def __init__(
        self,
        board_size: int = 9,
        max_walls: int = 10,
        step_rewards: bool = False,
        renderer: Optional[ArenaPlugin] = None,
        saver: Optional[ArenaPlugin] = None,
        plugins: list[ArenaPlugin] = [],
    ):
        self.board_size = board_size
        self.max_walls = max_walls
        self.step_rewards = step_rewards
        self.game = env(
            board_size=board_size, max_walls=max_walls, step_rewards=step_rewards
        )

        self.plugins = CompositeArenaPlugin(
            [p for p in plugins + [renderer, saver] if p is not None]
        )

    def _play_game(self, agent1: Agent, agent2: Agent, game_id: str) -> GameResult:
        self.game.reset()
        agents = {
            "player_0": agent1,
            "player_1": agent2,
        }

        self.plugins.start_game(self.game, agent1, agent2)

        start_time = time.time()
        step = 0
        for agent in self.game.agent_iter():
            _, _, termination, truncation, _ = self.game.last()
            if termination or truncation:
                action = None
                break

            action = int(agents[agent].get_action(self.game))
            self.game.step(action)
            self.plugins.action(self.game, step, agent, action)
            step += 1

        end_time = time.time()

        result = GameResult(
            player1=agent1.name(),
            player2=agent2.name(),
            winner=[agent1, agent2][self.game.winner()].name(),
            steps=step,
            time_ms=int((end_time - start_time) * 1000),
            game_id=game_id,
        )
        self.plugins.end_game(self.game, result)

        self.game.close()
        return result

    def play_games(self, players: list[str], times: int):
        self.plugins.start_arena(self.game)

        match_id = 1
        results = []

        for i in range(len(players)):
            for j in range(i + 1, len(players)):
                for t in range(times):
<<<<<<< HEAD
                    agent_i = Agent.create(players[i], board_size=self.board_size)
                    agent_j = Agent.create(players[j], board_size=self.board_size)
                    agent_1, agent_2 = (agent_i, agent_j) if t % 2 == 0 else (agent_j, agent_i)
=======
                    agent_i = AgentRegistry.create(players[i])
                    agent_j = AgentRegistry.create(players[j])
                    agent_1, agent_2 = (
                        (agent_i, agent_j) if t % 2 == 0 else (agent_j, agent_i)
                    )
>>>>>>> 481bbdb4

                    result = self._play_game(agent_1, agent_2, f"game_{match_id:04d}")
                    results.append(result)
                    match_id += 1

        self.plugins.end_arena(self.game, results)

    def replay_games(self, arena_data: dict, game_ids_to_replay: list[str]):
        """Replays a series of games from previously recorded arena data.

        This method simulates games using recorded moves from previous matches, allowing for
        replay and analysis of historical games.
        """
        self.plugins.start_arena(self.game)

        results = []

        if len(game_ids_to_replay) == 0:
            game_ids_to_replay = arena_data["games"].keys()

        for game_id in game_ids_to_replay:
            game_data = arena_data["games"][game_id]
            steps_player1 = game_data["actions"][::2]
            steps_player2 = game_data["actions"][1::2]

            agent_1 = ReplayAgent(game_data["player1"], steps_player1)
            agent_2 = ReplayAgent(game_data["player2"], steps_player2)

            result = self._play_game(agent_1, agent_2, game_id)
            results.append(result)

        self.plugins.end_arena(self.game, results)<|MERGE_RESOLUTION|>--- conflicted
+++ resolved
@@ -80,13 +80,9 @@
         self.board_size = board_size
         self.max_walls = max_walls
         self.step_rewards = step_rewards
-        self.game = env(
-            board_size=board_size, max_walls=max_walls, step_rewards=step_rewards
-        )
+        self.game = env(board_size=board_size, max_walls=max_walls, step_rewards=step_rewards)
 
-        self.plugins = CompositeArenaPlugin(
-            [p for p in plugins + [renderer, saver] if p is not None]
-        )
+        self.plugins = CompositeArenaPlugin([p for p in plugins + [renderer, saver] if p is not None])
 
     def _play_game(self, agent1: Agent, agent2: Agent, game_id: str) -> GameResult:
         self.game.reset()
@@ -134,18 +130,9 @@
         for i in range(len(players)):
             for j in range(i + 1, len(players)):
                 for t in range(times):
-<<<<<<< HEAD
                     agent_i = Agent.create(players[i], board_size=self.board_size)
                     agent_j = Agent.create(players[j], board_size=self.board_size)
                     agent_1, agent_2 = (agent_i, agent_j) if t % 2 == 0 else (agent_j, agent_i)
-=======
-                    agent_i = AgentRegistry.create(players[i])
-                    agent_j = AgentRegistry.create(players[j])
-                    agent_1, agent_2 = (
-                        (agent_i, agent_j) if t % 2 == 0 else (agent_j, agent_i)
-                    )
->>>>>>> 481bbdb4
-
                     result = self._play_game(agent_1, agent_2, f"game_{match_id:04d}")
                     results.append(result)
                     match_id += 1
