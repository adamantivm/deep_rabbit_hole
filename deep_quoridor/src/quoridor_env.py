"""
Quoridor Gym/PettingZoo Environment implementation.

The board size and number of walls are parameterizable:
 - board_size (int): size of the square board
 - max_walls (int): maximum number of walls that each player can place

The state is a dictionary containing:
 - "board": A board_size x board_size 2D array, representing the positions of the players.
            0 indicates an empty space, 1 indicates the player's position, and 2 indicates the opponent's position.
 - "walls": A (board_size - 1) x (board_size - 1) x 2 array, representing the vertical and horizontal walls placed on the board.
            The first channel (index 0) represents vertical walls, and the second channel (index 1) represents horizontal walls.
            A value of 1 indicates the presence of a wall.
 - "my_walls_remaining": An integer representing the number of walls remaining for the player
 - "opponent_walls_remaining": An integer representing the number of walls remaining for the opponent.
 - "my_turn": A boolean indicating whether it is the player's turn

The action space is a Discrete space with size board_size**2 + 2*(board_size-1)**2
Actions are represented as follows:
- The first board_size**2 actions represent moving to a specific cell on the board.
- The next (board_size - 1)**2 actions represent placing a vertical wall.
- The final (board_size - 1)**2 actions represent placing a horizontal wall.

The environment uses 0-based indexing for rows and columns, with (0, 0) representing the top-left corner of the board.
"""

import copy
import functools
import random
from typing import Optional

import numpy as np
from gymnasium import spaces
from pettingzoo import AECEnv
from pettingzoo.utils import wrappers

from deep_quoridor.src.quoridor import Action, Board, MoveAction, Player, Quoridor, WallAction, WallOrientation


class QuoridorEnv(AECEnv):
    metadata = {"render_modes": ["ansi"], "name": "quoridor_v0"}

    def __init__(
<<<<<<< HEAD
        self, board_size: int, max_walls: int, step_rewards: bool, game_start_state: Optional[Quoridor] = None
    ):
        """
        Constructs a Quoridor environment.

        Args:
            board_size (int): Size of the square board (e.g., 9 for a 9x9 board).
            max_walls (int): Maximum number of walls each player can place (e.g., 10).
            step_rewards (bool): Whether to provide (heuristic) incremental rewards.
            game_start_state (Optional[Quoridor]): An optional starting state of the game to initialize the environment. (mainly for testing)
        """
=======
        self, board_size: int = 9, max_walls: int = 10, step_rewards: bool = False, render_mode: str = "human", **kwargs
    ):
>>>>>>> cae0ed0c
        super(AECEnv, self).__init__()

        self.render_mode = render_mode
        self.step_rewards = step_rewards

        self.board_size = board_size  # assumed square grid
        self.wall_size = self.board_size - 1  # grid for walls
        self.max_walls = max_walls  # Each player gets 10 walls

        self._game_start_state = game_start_state
        if self._game_start_state is not None:
            assert self._game_start_state.board.board_size == self.board_size
            assert self._game_start_state.board.max_walls == self.max_walls

        self.possible_agents = ["player_0", "player_1"]

        # The Quoridor class uses an enum for the players, whereas petting zoo uses strings.
        self.agent_to_player = {"player_0": Player.ONE, "player_1": Player.TWO}
        self.player_to_agent = {Player.ONE: "player_0", Player.TWO: "player_1"}

        self.reset()

    def copy(self):
        return copy.deepcopy(self)

    def reset(self, seed=None, options=None):
        self.agents = self.possible_agents.copy()
        self.agent_order = self.agents.copy()
        self.last_action_mask = {a: [] for a in self.agents}

        if self._game_start_state is None:
            self.game = Quoridor(Board(self.board_size, self.max_walls))
        else:
            self.game = copy.deepcopy(self._game_start_state)

        self.rewards = {agent: 0 for agent in self.agents}
        self.terminations = {agent: False for agent in self.agents}
        self.truncations = {agent: False for agent in self.agents}
        self.agent_selection = self.agent_order[0]

        # I created these so that env.last() wouldn't complain, but I don't
        # really understand how should they work or why they are needed
        self._cumulative_rewards = self.rewards.copy()
        self.infos = {agent: {} for agent in self.agents}

        return None

    def step(self, action_index):
        """
        Players move by selecting an index from 0-80 (9x9 board).
        Wall placement is mapped to 81-208 (8x8x2).
        """
        agent = self.agent_selection
        player = self.agent_to_player[agent]
        if self.terminations[agent]:
            self.game.go_to_next_player()
            return

        if self.last_action_mask[agent][action_index] != 1:
            raise RuntimeError(f"Action not allowed by mask {action_index}")

        action = self.action_index_to_params(action_index)
        self.game.step(action)

        if self._check_win(agent):
            self.terminations = {a: True for a in self.agents}
            self.rewards[agent] = 1
            for a in self.agents:
                if a != agent:
                    self.rewards[a] = -1
        elif self.step_rewards:
            # Assign rewards as the difference in distance to the goal divided by
            # three times the board size.
            position = self.game.board.get_player_position(player)
            agent_distance = self.distance_to_target(position, self.game.get_goal_row(player), False)
            opponent_position = self.positions[self.get_opponent(agent)]
            oponent_distance = self.distance_to_target(
                opponent_position, self.game.get_goal_row(self.get_opponent(agent)), False
            )
            self.rewards[agent] = (oponent_distance - agent_distance) / (self.board_size**2)
            self.rewards[self.get_opponent(agent)] = (agent_distance - oponent_distance) / (self.board_size**2)

        # TODO: Confirm if this is needed and if it's doing anything
        self._accumulate_rewards()

        self._next_player()

    def is_done(self):
        """
        Returns True if the game is done
        """
        return any(self.terminations.values())

    def observe(self, agent_id):
        """
        Returns the observation and action mask in a dict, like so:
        {
            "observation": observation,
            "action_mask": action_mask
        }
        """
        return {
            "observation": self._get_observation(agent_id),
            "action_mask": self._get_action_mask(agent_id),
        }

    def _get_observation(self, agent_id):
        # TODO: Do we need to make copies of the state or can we return references directly?
        return {
<<<<<<< HEAD
            "game": copy.deepcopy(self.game),
=======
            "my_turn": self.agent_selection == agent_id,
            "board": board,
            "walls": walls,
            "my_walls_remaining": self.walls_remaining[agent_id],
            "opponent_walls_remaining": self.walls_remaining[self.get_opponent(agent_id)],
>>>>>>> cae0ed0c
        }

    def _get_action_mask(self, agent_id):
        # Start with an empty mask (nothing possible)
        player = self.agent_to_player[agent_id]
        mask = np.zeros((self.board_size**2 + (self.wall_size**2) * 2,), dtype=np.int8)

        # Calculate valid moves
        current_position = self.game.board.get_player_position(player)
        for delta_row in range(-2, 3):
            for delta_col in range(-2, 3):
                destination = current_position + np.array((delta_row, delta_col))
                if self.game.board.is_position_on_board(destination):
                    move_action = MoveAction(destination)
                    if self.game.is_action_valid(move_action):
                        mask[self.action_params_to_index(move_action)] = 1

        # Calculate valid wall placements
        for row, col in np.ndindex((self.game.board.board_size - 1, self.game.board.board_size - 1)):
            for orientation in [WallOrientation.VERTICAL, WallOrientation.HORIZONTAL]:
                wall_position = np.array((row, col))
                wall_action = WallAction(wall_position, orientation)
                if self.game.is_action_valid(wall_action):
                    mask[self.action_params_to_index(wall_action)] = 1

        self.last_action_mask[agent_id] = mask
        return mask

    def _get_info(self):
        # This is for now unused, returning empty dict
        return {}

    def render(self):
        print(str(self.game))

    @functools.lru_cache(maxsize=None)
    def observation_space(self, agent):
        return spaces.Dict(
            {
                "observation": spaces.Dict(
                    {
                        "my_turn": spaces.Discrete(2),
                        # For now: 0 = empty, 1 = player 1, 2 = player 2 in a board_size x board_size grid
                        "board": spaces.Box(0, 2, (self.board_size, self.board_size), dtype=np.int8),
                        # For now: 0 = no wall, 1 = wall on a grid of wall_size x wall_size x orientation (0 = vertical, 1 = horizontal)
                        "walls": spaces.Box(0, 1, (self.wall_size, self.wall_size, 2), dtype=np.int8),
                        "my_walls_remaining": spaces.Discrete(self.max_walls + 1),
                        "opponent_walls_remaining": spaces.Discrete(self.max_walls + 1),
                    },
                    seed=random.randint(0, 2**32 - 1),
                ),
                "action_mask": spaces.Box(0, 1, (self.board_size**2 + (self.wall_size**2) * 2,), dtype=np.int8),
            }
        )

    @functools.lru_cache(maxsize=None)
    def action_space(self, agent):
        return spaces.Discrete(self.board_size**2 + (self.wall_size**2) * 2, seed=random.randint(0, 2**32 - 1))

    def action_params_to_index(self, action) -> int:
        """
        Converts an action object to an action index
        """
        if isinstance(action, MoveAction):
            return action.destination[0] * self.board_size + action.destination[1]
        elif isinstance(action, WallAction) and action.orientation == WallOrientation.VERTICAL:
            return self.board_size**2 + action.position[0] * self.wall_size + action.position[1]
        elif isinstance(action, WallAction) and action.orientation == WallOrientation.HORIZONTAL:
            return self.board_size**2 + self.wall_size**2 + action.position[0] * self.wall_size + action.position[1]
        else:
            raise ValueError(f"Invalid action type: {action}")

    def action_index_to_params(self, idx) -> Action:
        """
        Converts an action index to an action object.
        """
        action = None
        if idx < self.board_size**2:  # Pawn movement
            action = MoveAction(np.array(divmod(idx, self.board_size)))
        elif idx >= self.board_size**2 and idx < self.board_size**2 + self.wall_size**2:
            action = WallAction(np.array(divmod(idx - self.board_size**2, self.wall_size)), WallOrientation.VERTICAL)
        elif idx >= self.board_size**2 + self.wall_size**2 and idx < self.board_size**2 + (self.wall_size**2) * 2:
            action = WallAction(
                np.array(divmod(idx - self.board_size**2 - self.wall_size**2, self.wall_size)),
                WallOrientation.HORIZONTAL,
            )
        else:
            raise ValueError(f"Invalid action index: {idx}")

        return action

    def _check_win(self, agent):
        row, _ = self.positions[agent]
        return row == self.game.get_goal_row(agent)

    def winner(self) -> Optional[int]:
        """
        Return the index of the winner (0 for player 1, 1 for player 2) or None if there's no winner
        """
        for idx, agent in enumerate(self.agent_order):
            if self._check_win(agent):
                return idx

        return None

    def _next_player(self):
        idx = self.agent_order.index(self.agent_selection)
        self.agent_selection = self.agent_order[(idx + 1) % len(self.agent_order)]

    def get_opponent(self, agent):
        return "player_1" if agent == "player_0" else "player_0"

    def _dfs(self, row, col, target_row, visited, any_path=True):
        """
        Performs a depth-first search to find whether the pawn can reach the target row.

        Args:
            row (int): The current row of the pawn
            col (int): The current column of the pawn
            target_row (int): The target row to reach
            visited (numpy.array): A 2D boolean array with the same shape as the board,
                indicating which positions have been visited
            If any_path is set to true, the first path to the target row will be returned (faster).
            Otherwise, the shortest path will be returned (potentially slower)

        Returns:
            int: Number of steps to reach the target or -1 if it's unreachable
        """
        if row == target_row:
            return 0

        visited[row, col] = True

        # Find out the forward direction to try it first and maybe get to the target faster
        fwd = 1 if target_row > row else -1

        moves = [(row + fwd, col), (row, col - 1), (row, col + 1), (row - fwd, col)]
        best = -1
        for new_row, new_col in moves:
            if (
                self.game.is_position_on_board(new_row, new_col)
                and not self.is_wall_between(row, col, new_row, new_col)
                and not visited[new_row, new_col]
            ):
                dfs = self._dfs(new_row, new_col, target_row, visited)
                if dfs != -1:
                    if any_path:
                        return dfs + 1
                    if best == -1 or dfs + 1 < best:
                        best = dfs + 1

        return best

    def can_reach(self, row, col, target_row):
        return self.distance_to_target(row, col, target_row, True) != -1

    def distance_to_target(self, row, col, target_row, any_path=False):
        """
        Returns the approximate number of moves it takes to reach the target row, or -1 if it's not reachable.
        If any_path is set to true, the first path to the target row will be returned (faster).
        Otherwise, the shortest path will be returned (potentially slower)
        """
        visited = np.zeros((self.board_size, self.board_size), dtype="bool")
        return self._dfs(row, col, target_row, visited, any_path)


# Wrapping the environment for PettingZoo compatibility
<<<<<<< HEAD
def env(
    board_size: int = 9, max_walls: int = 10, step_rewards: bool = False, game_start_state: Optional[Quoridor] = None
):
    return wrappers.CaptureStdoutWrapper(QuoridorEnv(board_size, max_walls, step_rewards, game_start_state))
=======
def env(**kwargs):
    # Extract render_mode from kwargs with a default of "human"
    render_mode = kwargs.get("render_mode", "human")

    if render_mode == "human":
        return wrappers.CaptureStdoutWrapper(QuoridorEnv(**kwargs))
    else:
        return QuoridorEnv(**kwargs)
>>>>>>> cae0ed0c
<|MERGE_RESOLUTION|>--- conflicted
+++ resolved
@@ -41,8 +41,13 @@
     metadata = {"render_modes": ["ansi"], "name": "quoridor_v0"}
 
     def __init__(
-<<<<<<< HEAD
-        self, board_size: int, max_walls: int, step_rewards: bool, game_start_state: Optional[Quoridor] = None
+        self,
+        board_size: int = 9,
+        max_walls: int = 10,
+        step_rewards: bool = False,
+        render_mode: str = "human",
+        game_start_state: Optional[Quoridor] = None,
+        **kwargs,
     ):
         """
         Constructs a Quoridor environment.
@@ -53,10 +58,6 @@
             step_rewards (bool): Whether to provide (heuristic) incremental rewards.
             game_start_state (Optional[Quoridor]): An optional starting state of the game to initialize the environment. (mainly for testing)
         """
-=======
-        self, board_size: int = 9, max_walls: int = 10, step_rewards: bool = False, render_mode: str = "human", **kwargs
-    ):
->>>>>>> cae0ed0c
         super(AECEnv, self).__init__()
 
         self.render_mode = render_mode
@@ -166,16 +167,36 @@
     def _get_observation(self, agent_id):
         # TODO: Do we need to make copies of the state or can we return references directly?
         return {
-<<<<<<< HEAD
-            "game": copy.deepcopy(self.game),
-=======
             "my_turn": self.agent_selection == agent_id,
             "board": board,
             "walls": walls,
             "my_walls_remaining": self.walls_remaining[agent_id],
             "opponent_walls_remaining": self.walls_remaining[self.get_opponent(agent_id)],
->>>>>>> cae0ed0c
         }
+
+    def is_wall_between(self, row_a, col_a, row_b, col_b):
+        """
+        Returns True if there is a wall between pos_a and pos_b
+        NOTE: The min and max tricks there are just a lazy way to avoid overindexing
+        Since the wall grid is one smaller than the board (because boards take two spaces)
+        """
+        if row_a == row_b:  # Horizontal movement - check vertical walls
+            wall_col = min(col_a, col_b)
+            return (
+                self.walls[min(row_a, self.wall_size - 1), wall_col, 0] == 1
+                or self.walls[max(row_a - 1, 0), wall_col, 0] == 1
+            )
+        elif col_a == col_b:  # Vertical movement - check horizontal walls
+            wall_row = min(row_a, row_b)
+            return (
+                self.walls[wall_row, min(col_a, self.wall_size - 1), 1] == 1
+                or self.walls[wall_row, max(col_a - 1, 0), 1] == 1
+            )
+        else:
+            raise ValueError(f"Invalid movement from {row_a, col_a} to {row_b, col_b}")
+
+    def is_in_board(self, row, col):
+        return 0 <= row < self.board_size and 0 <= col < self.board_size
 
     def _get_action_mask(self, agent_id):
         # Start with an empty mask (nothing possible)
@@ -342,12 +363,6 @@
 
 
 # Wrapping the environment for PettingZoo compatibility
-<<<<<<< HEAD
-def env(
-    board_size: int = 9, max_walls: int = 10, step_rewards: bool = False, game_start_state: Optional[Quoridor] = None
-):
-    return wrappers.CaptureStdoutWrapper(QuoridorEnv(board_size, max_walls, step_rewards, game_start_state))
-=======
 def env(**kwargs):
     # Extract render_mode from kwargs with a default of "human"
     render_mode = kwargs.get("render_mode", "human")
@@ -355,5 +370,4 @@
     if render_mode == "human":
         return wrappers.CaptureStdoutWrapper(QuoridorEnv(**kwargs))
     else:
-        return QuoridorEnv(**kwargs)
->>>>>>> cae0ed0c
+        return QuoridorEnv(**kwargs)