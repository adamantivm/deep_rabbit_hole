--- conflicted
+++ resolved
@@ -1,18 +1,12 @@
 import cProfile
 import time
 
-<<<<<<< HEAD
 import numpy as np
-
-from deep_quoridor.src.quoridor import Player, WallOrientation
-from deep_quoridor.src.quoridor_env import env
-
-e = env()
-=======
+from quoridor import Player, WallOrientation
 from quoridor_env import env
 
-e = env(9)
->>>>>>> 410d3da2
+e = env(board_size=9)
+
 walls = [
     ((3, 0), WallOrientation.HORIZONTAL),
     ((3, 2), WallOrientation.HORIZONTAL),
