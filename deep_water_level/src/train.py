--- conflicted
+++ resolved
@@ -26,12 +26,9 @@
         annotations_file: str,
         n_epochs: int,
         learning_rate: float,
-<<<<<<< HEAD
-        normalize_output: bool = False
-=======
         crop_box: list,
         log_transformed_images,
->>>>>>> 027eb4e5
+        normalize_output: bool = False
         ):
     # Set-up environment
     device = 'cuda' if torch.cuda.is_available() else 'cpu'
@@ -48,20 +45,18 @@
         )
 
     else:
-<<<<<<< HEAD
-        train_data = get_data_loader(train_dataset_dir + '/images', train_dataset_dir + '/annotations/' + annotations_file, normalize_output=normalize_output)
-        test_data = get_data_loader(test_dataset_dir + '/images', test_dataset_dir + '/annotations/' + annotations_file, shuffle=False, normalize_output=normalize_output)
-=======
         train_data = get_data_loader(
             train_dataset_dir + '/images',
             train_dataset_dir + '/annotations/' + annotations_file,
             crop_box=crop_box,
+            normalize_output=normalize_output
         )
         test_data = get_data_loader(
             test_dataset_dir + '/images',
             test_dataset_dir + '/annotations/' + annotations_file,
             shuffle=False,
             crop_box=crop_box,
+            normalize_output=normalize_output
         )
 
     if log_transformed_images:
@@ -78,7 +73,6 @@
 
     # Grab the first training image to find the resolution, which determines the size of the model
     first_image = train_data.dataset[0][0]
->>>>>>> 027eb4e5
 
     # Train the model
     model = create_model(first_image.shape)
@@ -136,12 +130,9 @@
     parser.add_argument('--annotations_file', type=str, default='filtered.json', help='File name of the JSON file containing annotations within a dataset')
     parser.add_argument('--n_epochs', type=int, default=40, help='Number of epochs to train the model')
     parser.add_argument('--learning_rate', type=float, default=0.001, help='Learning rate for training the model')
-<<<<<<< HEAD
-    parser.add_argument('--normalize_output', type=bool, default=False, help='Normalize depth value to [-1, 1] range')
-=======
     parser.add_argument('--crop_box', nargs=4, type=int, default=None, help='Box with which to crop images, of form: top left height width')
     parser.add_argument('--log_transformed_images', type=bool, default=False, help='Log transformed images using mlflow')
->>>>>>> 027eb4e5
+    parser.add_argument('--normalize_output', type=bool, default=False, help='Normalize depth value to [-1, 1] range')
     args = parser.parse_args()
 
     start_experiment("Deep Water Level Training")
